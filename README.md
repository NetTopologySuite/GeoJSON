# GeoJSON
<<<<<<< HEAD

GeoJSON IO module for NTS. 

## GeoJSON4STJ Usage

This is the package for System.Text.Json serialization and deserialization.

### ASP.NET Core Example

Add the `System.Text.Json.Serializer.JsonConverterFactory`, `GeoJsonConverterFactory`, to the `JsonSerializerOptions` when you configure your controllers, MVC, etc in the `ConfigureServices` method of your `Startup.cs` class.

```csharp
public void ConfigureServices(IServiceCollection services) {
  services.AddControllers()
  .AddJsonOptions(options => {
    options.JsonSerializerOptions.Converters.Add(new NetTopologySuite.IO.Converters.GeoJsonConverterFactory());
  });
}
````
=======
GeoJSON IO module for NTS. 

# Usage

**GeoJSON to `Geometry`**:

```c#
var geoJson = "{\"type\":\"Point\",\"coordinates\":[0.0,0.0]}";
Geometry geometry;

var serializer = GeoJsonSerializer.Create();
using (var stringReader = new StringReader(geoJson))
using (var jsonReader = new JsonTextReader(stringReader))
{
    geometry = serializer.Deserialize<Geometry>(jsonReader);
}
```

**`Geometry` to GeoJSON**:

```c#
var geometry = new Point(0, 0);
string geoJson;

var serializer = GeoJsonSerializer.Create();
using (var stringWriter = new StringWriter())
using (var jsonWriter = new JsonTextWriter(stringWriter))
{
    serializer.Serialize(jsonWriter, geometry);
    geoJson = stringWriter.ToString();
}
```
>>>>>>> 4e3ee53b
<|MERGE_RESOLUTION|>--- conflicted
+++ resolved
@@ -1,5 +1,4 @@
 # GeoJSON
-<<<<<<< HEAD
 
 GeoJSON IO module for NTS. 
 
@@ -19,10 +18,8 @@
   });
 }
 ````
-=======
-GeoJSON IO module for NTS. 
 
-# Usage
+## GeoJSON Usage
 
 **GeoJSON to `Geometry`**:
 
@@ -52,4 +49,3 @@
     geoJson = stringWriter.ToString();
 }
 ```
->>>>>>> 4e3ee53b
